--- conflicted
+++ resolved
@@ -1,108 +1,21 @@
-{
+
   global:
+    asprintf;
     bitvector_any1;
     bitvector_count;
     bitvector_next;
     clock_now;
     connect_to_host;
+    ev_break;
     get_exename;
     getlocalip;
     int64hash;
     int64to32hash;
-<<<<<<< HEAD
-    memhash;
-    memhash_seed;
-    memhash32;
-    memhash32_seed;
-    jl_symbol_name;
-    jl_object_id;
-    jl_strtod;
-    jl_strtof;
-    clock_now;
-    bitvector_next;
-    bitvector_count;
-    bitvector_any1;
-    jl_new_struct;
-    jl_new_structt;
-    jl_new_lambda_info;
-    jl_new_closure;
-    jl_new_array;
-    jl_reshape_array;
-    jl_ptr_to_array_1d;
-    jl_ptr_to_array;
-    jl_alloc_array_1d;
-    jl_alloc_array_2d;
-    jl_alloc_array_3d;
-    jl_enable_inference;
-    jl_symbol_n;
-    jl_matching_methods;
-    jl_match_method;
-    jl_compile_hint;
-    jl_is_builtin;
-    jl_is_const;
-    jl_get_current_module;
-    jl_set_current_module;
-    jl_module_names;
-    jl_type_match;
-    jl_type_intersection;
-    jl_types_equal;
-    jl_current_output_stream_obj;
-    jl_set_current_output_stream_obj;
-    jl_enable_color;
-    jl_takebuf_array;
-    jl_takebuf_string;
-    jl_takebuf_raw;
-    jl_readuntil;
-    jl_free2;
-    jl_cpu_cores;
-    jl_hrtime;
-    jl_cstr_to_string;
-    jl_pchar_to_string;
-    jl_array_to_string;
-    jl_pchar_to_array;
-    jl_parse_string;
-    jl_parse_input_line;
-    jl_is_rest_arg;
-    jl_prepare_ast;
-    jl_is_leaf_type;
-    jl_gensym;
-    jl_tagged_gensym;
-    jl_eqtable_put;
-    jl_eqtable_get;
-    jl_eqtable_del;
-    jl_eqtable_next;
-    jl_array_grow_end;
-    jl_array_del_end;
-    jl_array_grow_beg;
-    jl_array_del_beg;
-    jl_array_ptr;
-    jl_sizeof_off_t;
-    jl_sizeof_ios_t;
-    jl_sizeof_stat;
-    jl_stat;
-    jl_lstat;
-    jl_fstat;
-    jl_stat_dev;
-    jl_stat_ino;
-    jl_stat_mode;
-    jl_stat_nlink;
-    jl_stat_uid;
-    jl_stat_gid;
-    jl_stat_rdev;
-    jl_stat_size;
-    jl_stat_blksize;
-    jl_stat_blocks;
-    jl_stat_mtime;
-    jl_stat_ctime;
-    jl_stdout_obj;
-    jl_stderr_obj;
-=======
     ios_close;
     ios_copy;
     ios_copyall;
     ios_copyuntil;
     ios_eof;
->>>>>>> 4fd07831
     ios_fd;
     ios_file;
     ios_flush;
@@ -121,19 +34,15 @@
     ios_seek;
     ios_seek_end;
     ios_skip;
+    ios_splitbuf;
     ios_stderr;
     ios_stdin;
     ios_stdout;
     ios_takebuf;
-<<<<<<< HEAD
-    getlocalip;
-    jl_sizeof_fd_set;
-    jl_sizeof_timeval;
-    jl_set_timeval;
-=======
     ios_trunc;
     ios_write;
     ios_write_direct;
+    iswprint;
     jl_alloc_array_1d;
     jl_alloc_array_2d;
     jl_alloc_array_3d;
@@ -154,16 +63,23 @@
     jl_box_int64;
     jl_buf_mutex_lock;
     jl_buf_mutex_unlock;
+    jl_callback;
+    jl_change_readcb;
+    jl_clear_input;
+    jl_close_uv;
     jl_compile_hint;
     jl_compress_ast;
+    jl_connect_raw;
     jl_continue_sym;
     jl_core_module;
     jl_cpu_cores;
     jl_cstr_to_string;
     jl_current_module;
+    jl_current_os;
     jl_current_output_stream;
     jl_current_output_stream_obj;
     jl_current_task;
+    jl_cwd;
     jl_defer_signal;
     jl_dlsym;
     jl_dump_function;
@@ -179,9 +95,9 @@
     jl_errno;
     jl_errorexception_type;
     jl_exception_in_transit;
+    jl_exit;
     jl_expand;
     jl_expr_type;
->>>>>>> 4fd07831
     jl_fd_clr;
     jl_fd_isset;
     jl_fd_set;
@@ -203,18 +119,18 @@
     jl_get_nth_field;
     jl_get_root_symbol;
     jl_get_system_hooks;
-<<<<<<< HEAD
-    jl_errno;
-    jl_strerror;
-    jl_environ;
-    jl_stdin_stream;
-    jl_stdout_stream;
-    jl_stderr_stream;
-=======
+    jl_getaddrinfo;
+    jl_getpid;
     jl_getutf8;
+    jl_global_event_loop;
     jl_hrtime;
+    jl_idle_init;
+    jl_idle_start;
+    jl_idle_stop;
     jl_init_frontend;
+    jl_init_pipe;
     jl_install_sigint_handler;
+    jl_ios_buf_base;
     jl_ios_eof;
     jl_ios_fd;
     jl_ios_size;
@@ -222,15 +138,24 @@
     jl_is_const;
     jl_is_leaf_type;
     jl_is_rest_arg;
+    jl_is_unix;
+    jl_last_errno;
     jl_lisp_prompt;
+    jl_listen;
     jl_load_;
     jl_load;
     jl_load_dynamic_library;
+    jl_load_file_string;
+    jl_load_progress_setmax;
     jl_loaderror_type;
     jl_load_file_string;
+    jl_local_event_loop;
     jl_lstat;
     jl_macroexpand;
     jl_main_module;
+    jl_make_async;
+    jl_make_pipe;
+    jl_make_timer;
     jl_matching_methods;
     jl_match_method;
     jl_module_export;
@@ -239,53 +164,43 @@
     jl_nb_available;
     jl_new_array;
     jl_new_closure;
+    jl_new_event_loop;
     jl_new_lambda_info;
     jl_new_struct_uninit;
     jl_new_struct;
     jl_new_structt;
     jl_nothing;
     jl_object_id;
+    jl_os_name;
     jl_parse_input_line;
     jl_parse_input_line;
     jl_parse_string;
+    jl_pchar_to_array;
     jl_pchar_to_string;
     jl_pgcstack;
     jl_prepare_ast;
     jl_print_int64;
     jl_print_symbol;
->>>>>>> 4fd07831
+    jl_process_events;
     jl_process_exited;
     jl_process_exit_status;
     jl_process_signaled;
+    jl_process_stop_signal;
     jl_process_stopped;
     jl_process_stop_signal;
-<<<<<<< HEAD
-    jl_load;
-    jl_load_;
-    jl_load_file_string;
-    jl_expand;
-    jl_dlsym;
-    jl_load_dynamic_library;
-    jl_stdin_callback;
-    repl_callback_enable;
-    rl_clear_input;
-    jl_toplevel_eval;
-    jl_enq_send_req;
-    jl_buf_mutex_lock;
-    jl_buf_mutex_unlock;
-    jl_start_io_thread;
-    jl_zero_denormals;
-    jl_save_system_image;
-=======
     jl_process_term_signal;
     jl_ptr_to_array;
     jl_ptr_to_array_1d;
+    jl_putc;
+    jl_puts;
+    jl_pututf8;
+    jl_readBuffer;
     jl_readdir;
     jl_readuntil;
     jl_register_toplevel_eh;
     jl_reshape_array;
->>>>>>> 4fd07831
     jl_restore_system_image;
+    jl_run_event_loop;
     jl_save_system_image;
     jl_set_const;
     jl_set_current_module;
@@ -296,13 +211,12 @@
     jl_show;
     jl_show_any;
     jl_signal_pending;
-    jl_sizeof_fd_set;
-    jl_sizeof_ios_t;
-    jl_sizeof_off_t;
-    jl_sizeof_stat;
-    jl_sizeof_timeval;
-    jl_sizeof_uv_fs_t;
+    jl_sizeof_*;
+    jl_sockaddr_from_addrinfo;
+    jl_sockaddr_set_port;
+    jl_spawn;
     jl_start_io_thread;
+    jl_start_reading;
     jl_stat;
     jl_stat_blksize;
     jl_stat_blocks;
@@ -316,13 +230,14 @@
     jl_stat_rdev;
     jl_stat_size;
     jl_stat_uid;
-    jl_stderr;
     jl_stderr_obj;
-    jl_stdin;
+    jl_stderr_stream;
     jl_stdin_callback;
-    jl_stdout;
+    jl_stdin_callback;
+    jl_stdin_stream;
     jl_stdout_obj;
     jl_stdout_stream;
+    jl_stop_reading;
     jl_strerror;
     jl_strtod;
     jl_strtof;
@@ -334,98 +249,38 @@
     jl_takebuf_array;
     jl_takebuf_raw;
     jl_takebuf_string;
+    jl_tcp_bind;
+    jl_tcp_init;
+    jl_test;
+    jl_timer_start;
     jl_toplevel_eval;
     jl_type_intersection;
     jl_type_match;
     jl_types_equal;
     jl_uncompress_ast;
-    jl_uv_fs_req_cleanup;
-    jl_uv_fs_t_ptr;
-    jl_uv_fs_t_ptr_offset;
+    jl_uv_*;
+    jl_wrap_raw_dl_handle;
+    jl_write;
     jl_zero_denormals;
     julia_free;
     julia_home;
     julia_init;
     julia_trampoline;
     libsupport_init;
-<<<<<<< HEAD
-    get_exename;
-    jl_expr_type;
-    jl_continue_sym;
-    jl_nothing;
-    jl_signal_pending;
-    jl_defer_signal;
-    jl_register_toplevel_eh;
-    jl_dump_function;
-    jl_spawn;
-=======
     locale_is_utf8;
+    localtime_r;
     memhash;
     memhash32;
     memhash32_seed;
     memhash_seed;
     open_any_tcp_port;
     repl_callback_enable;
+    restore_signals;
+    rl_clear_input;
     u8_isvalid;
     u8_strlen;
     u8_strwidth;
->>>>>>> 4fd07831
-    uv_exepath;
-    jl_run_event_loop;
-    jl_process_events;
-    jl_make_pipe;
-    jl_close_uv;
-    jl_start_reading;
-    jl_stop_reading;
-    jl_callback;
-    iswprint;
-    localtime_r;
-    jl_new_event_loop;
-    jl_global_event_loop;
-    jl_local_event_loop;
-    jl_make_async;
-    jl_async_send;
-    jl_idle_init;
-    jl_idle_start;
-    jl_idle_stop;
-    jl_pututf8;
-    jl_puts;
-    jl_putc;
-    jl_write;
-    jl_sizeof_uv_stream_t;
-    jl_stdin_callback;
-    jl_readBuffer;
-    jl_exit;
-    jl_make_timer;
-    jl_timer_start;
-    jl_cwd;
-    jl_getpid;
-    ios_splitbuf;
-    jl_tcp_init;
-    jl_tcp_bind;
-    jl_listen;
-    uv_break_one;
-    jl_getaddrinfo;
-    jl_sockaddr_from_addrinfo;
-    jl_sockaddr_set_port;
-    jl_connect_raw;
-    jl_change_readcb;
-    jl_last_errno;
-    jl_ios_buf_base;
-    restore_signals;
-    jl_load_progress_setmax;
-    jl_current_os;
-    jl_is_unix;
-    jl_os_name;
-    jl_test;
-    jl_wrap_raw_dl_handle;
     uv_*;
-    jl_uv_*;
-    jl_sizeof_*;
-    asprintf;
-    ev_break;
-    jl_clear_input;
-    jl_init_pipe;
   local:
     *;
 };