--- conflicted
+++ resolved
@@ -312,66 +312,6 @@
     return fill!(similar(a), zero(eltype(a)))
 end
 
-<<<<<<< HEAD
-# A[I...] .= with scalar indices should modify the element at A[I...]
-function Broadcast.dotview(A::AbstractArray, args::Number...)
-    depwarn("the behavior of `A[I...] .= X` with scalar indices will change in the future. Use `A[I...] = X` instead.", :broadcast!)
-    view(A, args...)
-end
-Broadcast.dotview(A::AbstractArray{<:AbstractArray}, args::Integer...) = getindex(A, args...)
-# Upon removing deprecations, also enable the @testset "scalar .=" in test/broadcast.jl
-
-# indexing with A[true] will throw an argument error in the future
-function to_index(i::Bool)
-    depwarn("indexing with Bool values is deprecated. Convert the index to an integer first with `Int(i)`.", (:getindex, :setindex!, :view))
-    convert(Int,i)::Int
-end
-# After deprecation is removed, enable the @testset "indexing by Bool values" in test/arrayops.jl
-# Also un-comment the new definition in base/indices.jl
-
-# Broadcast no longer defaults to treating its arguments as scalar (#)
-@noinline function Broadcast.broadcastable(x)
-    depwarn("""
-        broadcast will default to iterating over its arguments in the future. Wrap arguments of
-        type `x::$(typeof(x))` with `Ref(x)` to ensure they broadcast as "scalar" elements.
-        """, (:broadcast, :broadcast!))
-    return Ref{typeof(x)}(x)
-end
-@eval Base.Broadcast Base.@deprecate_binding Scalar DefaultArrayStyle{0} false
-# After deprecation is removed, enable the fallback broadcastable definitions in base/broadcast.jl
-=======
-export tic, toq, toc
-function tic()
-    depwarn("`tic()` is deprecated, use `@time`, `@elapsed`, or calls to `time_ns()` instead.", :tic)
-    t0 = time_ns()
-    task_local_storage(:TIMERS, (t0, get(task_local_storage(), :TIMERS, ())))
-    return t0
-end
-
-function _toq()
-    t1 = time_ns()
-    timers = get(task_local_storage(), :TIMERS, ())
-    if timers === ()
-        error("`toc()` without `tic()`")
-    end
-    t0 = timers[1]::UInt64
-    task_local_storage(:TIMERS, timers[2])
-    (t1-t0)/1e9
-end
-
-function toq()
-    depwarn("`toq()` is deprecated, use `@elapsed` or calls to `time_ns()` instead.", :toq)
-    return _toq()
-end
-
-function toc()
-    depwarn("`toc()` is deprecated, use `@time`, `@elapsed`, or calls to `time_ns()` instead.", :toc)
-    t = _toq()
-    println("elapsed time: ", t, " seconds")
-    return t
-end
->>>>>>> e0d9563a
-
 # deprecate BitArray{...}(shape...) constructors to BitArray{...}(undef, shape...) equivalents
 @deprecate BitArray{N}(dims::Vararg{Int,N}) where {N}   BitArray{N}(undef, dims)
 @deprecate BitArray(dims::NTuple{N,Int}) where {N}      BitArray(undef, dims...)
@@ -686,111 +626,6 @@
 @deprecate (-)(i::Integer, index::CartesianIndex) (i*one(index) - index)
 @deprecate (-)(index::CartesianIndex, i::Integer) (index - i*one(index))
 
-<<<<<<< HEAD
-# PR #26347: Deprecate implicit scalar broadcasting in setindex!
-_axes(::Ref) = ()
-_axes(x) = axes(x)
-setindex_shape_check(X::Base.Iterators.Repeated, I...) = nothing
-function deprecate_scalar_setindex_broadcast_message(v, I...)
-    value = (_axes(Base.Broadcast.broadcastable(v)) == () ? "x" : "(x,)")
-    "using `A[I...] = x` to implicitly broadcast `x` across many locations is deprecated. Use `A[I...] .= $value` instead."
-end
-deprecate_scalar_setindex_broadcast_message(v, ::Colon, ::Vararg{Colon}) =
-    "using `A[:] = x` to implicitly broadcast `x` across many locations is deprecated. Use `fill!(A, x)` instead."
-
-function _iterable(v, I...)
-    depwarn(deprecate_scalar_setindex_broadcast_message(v, I...), :setindex!)
-    Iterators.repeated(v)
-end
-function setindex!(B::BitArray, x, I0::Union{Colon,UnitRange{Int}}, I::Union{Int,UnitRange{Int},Colon}...)
-    depwarn(deprecate_scalar_setindex_broadcast_message(x, I0, I...), :setindex!)
-    B[I0, I...] .= (x,)
-    B
-end
-
-=======
-# PR #23332
-@deprecate ^(x, p::Integer) Base.power_by_squaring(x,p)
-
-# issue #25928
-@deprecate wait(t::Task) fetch(t)
-
-# issue #18326
-@deprecate slicedim(A::AbstractArray, d::Integer, i) copy(selectdim(A, d, i))
-@deprecate slicedim(A::BitVector, d::Integer, i::Number) copy(selectdim(A, d, i))
-function slicedim(A::AbstractVector, d::Integer, i::Number)
-    if d == 1
-        # slicedim would have returned a scalar value, selectdim always returns views
-        depwarn("`slicedim(A::AbstractVector, d::Integer, i)` is deprecated, use `selectdim(A, d, i)[]` instead.", :slicedim)
-        selectdim(A, d, i)[]
-    else
-        depwarn("`slicedim(A::AbstractArray, d::Integer, i)` is deprecated, use `copy(selectdim(A, d, i))` instead.", :slicedim)
-        copy(selectdim(A, d, i))
-    end
-end
-
-# PR #26283
-@deprecate contains(haystack, needle) occursin(needle, haystack)
-@deprecate contains(s::AbstractString, r::Regex, offset::Integer) occursin(r, s, offset=offset)
-function (r::Regex)(s)
-    depwarn("`(r::Regex)(s)` is deprecated, use `occursin(r, s)` instead.", :Regex)
-    occursin(r, s)
-end
-
-# Issue #25786
-@deprecate_binding DevNull devnull
-
-# PR 25062
-@deprecate(link_pipe(pipe; julia_only_read = true, julia_only_write = true),
-           link_pipe!(pipe, reader_supports_async = julia_only_read, writer_supports_async = julia_only_write),
-           false)
-
-# PR 26156
-@deprecate trunc(x::Number, digits) trunc(x; digits=digits)
-@deprecate floor(x::Number, digits) floor(x; digits=digits)
-@deprecate ceil(x::Number, digits) ceil(x; digits=digits)
-@deprecate round(x::Number, digits) round(x; digits=digits)
-@deprecate signif(x::Number, digits) round(x; sigdigits=digits)
-
-@deprecate trunc(x::Number, digits, base) trunc(x; digits=digits, base = base)
-@deprecate floor(x::Number, digits, base) floor(x; digits=digits, base = base)
-@deprecate ceil(x::Number, digits, base) ceil(x; digits=digits, base = base)
-@deprecate round(x::Number, digits, base) round(x; digits=digits, base = base)
-@deprecate signif(x::Number, digits, base) round(x; sigdigits=digits, base = base)
-
-# issue #25965
-@deprecate spawn(cmds::AbstractCmd) run(cmds, wait = false)
-
-# Remember to delete the module when removing this
-@eval Base.Math module JuliaLibm
-    Base.@deprecate log Base.log
-end
-
-# PR 27856
-@eval Base.Sys Base.@deprecate_binding CPU_CORES CPU_THREADS true nothing false
-# TODO: delete deprecation code in sysimg.jl and sysinfo.jl
-
-# PR 26071
-@deprecate(matchall(r::Regex, s::AbstractString; overlap::Bool = false),
-           collect(m.match for m in eachmatch(r, s, overlap = overlap)))
-
-# PR 26194
-export assert
-function assert(x)
-    depwarn("`assert` is deprecated, use `@assert` instead.", :assert)
-    @assert x ""
-end
-
-# Issue #26248
-@deprecate conj(x) x
-
-# PR #26436
-@deprecate equalto(x) isequal(x)
-@deprecate(occursin(x), in(x))
-@deprecate_binding EqualTo Base.Fix2{typeof(isequal)} false
-@deprecate_binding OccursIn Base.Fix2{typeof(in)} false
->>>>>>> e0d9563a
-
 # Remove ambiguous CartesianIndices and LinearIndices constructors that are ambiguous between an axis and an array (#26448)
 @eval IteratorsMD begin
     import Base: LinearIndices
@@ -805,156 +640,6 @@
     LinearIndices(inds::AbstractUnitRange{<:Integer}) = LinearIndices(axes(inds))
 end
 
-<<<<<<< HEAD
-=======
-# rename uninitialized
-@deprecate_binding uninitialized undef
-@deprecate_binding Uninitialized UndefInitializer
-
-# remove broadcast MatrixStyle and VectorStyle (Issue #26430)
-@eval Broadcast Base.@deprecate_binding MatrixStyle DefaultArrayStyle{2} false
-@eval Broadcast Base.@deprecate_binding VectorStyle DefaultArrayStyle{1} false
-
-@deprecate Crand Libc.rand false
-@deprecate Csrand Libc.srand false
-
-# Deprecate `similar(f, axes)` (PR #26733)
-@noinline function similar(f, shape::Tuple)
-    depwarn("using similar(f, shape) to call `f` with axes `shape` is deprecated; call `f` directly and/or add methods such that it supports axes", :similar)
-    f(to_shape(shape))
-end
-@noinline function similar(f, dims::DimOrInd...)
-    depwarn("using similar(f, shape...) to call `f` with axes `shape` is deprecated; call `f` directly and/or add methods such that it supports axes", :similar)
-    f(to_shape(dims))
-end
-
-# Deprecate varargs size: PR #26862
-@deprecate size(x, d1::Integer, d2::Integer) (size(x, d1), size(x, d2))
-@deprecate size(x, d1::Integer, d2::Integer, dx::Integer...) map(dim->size(x, dim), (d1, d2, dx...))
-
-@deprecate showcompact(x) show(IOContext(stdout, :compact => true), x)
-@deprecate showcompact(io, x) show(IOContext(io, :compact => true), x)
-@deprecate sprint(::typeof(showcompact), args...) sprint(show, args...; context=:compact => true)
-
-# PR 27075
-@deprecate broadcast_getindex(A, I...)      getindex.((A,), I...)
-@deprecate broadcast_setindex!(A, v, I...)  setindex!.((A,), v, I...)
-
-@deprecate isupper isuppercase
-@deprecate islower islowercase
-@deprecate ucfirst uppercasefirst
-@deprecate lcfirst lowercasefirst
-
-# Issue #26932
-@deprecate isalpha isletter
-
-function search(buf::IOBuffer, delim::UInt8)
-    Base.depwarn("search(buf::IOBuffer, delim::UInt8) is deprecated: use occursin(delim, buf) or readuntil(buf, delim) instead", :search)
-    p = pointer(buf.data, buf.ptr)
-    q = GC.@preserve buf ccall(:memchr,Ptr{UInt8},(Ptr{UInt8},Int32,Csize_t),p,delim,bytesavailable(buf))
-    q == C_NULL && return nothing
-    return Int(q-p+1)
-end
-
-# Issue #27067
-@deprecate flipbits!(B::BitArray) B .= .!B
-
-@deprecate linearindices(x::AbstractArray) LinearIndices(x)
-
-# Special string deprecation
-@deprecate start(s::AbstractString) firstindex(s)
-@deprecate next(s::AbstractString, i::Integer) iterate(s, i)
-@deprecate done(s::AbstractString, i::Integer) i > ncodeunits(s)
-
-function Rounding.setrounding(::Type{T}, r::RoundingMode) where {T<:Union{Float32,Float64}}
-    depwarn("""`setrounding` for `Float32` and `Float64` has been deprecated, and will not be available in future versions.""", :setrounding)
-    Rounding.setrounding_raw(T, Rounding.to_fenv(r))
-end
-
-# PR #25168
-@deprecate ipermute!(a, p::AbstractVector) invpermute!(a, p)
-
-# #27140, #27152
-@deprecate_moved linreg "StatsBase"
-
-# ?? more special functions to SpecialFunctions.jl
-@deprecate_moved gamma "SpecialFunctions"
-@deprecate_moved lgamma "SpecialFunctions"
-@deprecate_moved beta "SpecialFunctions"
-@deprecate_moved lbeta "SpecialFunctions"
-@deprecate_moved lfact "SpecialFunctions"
-function factorial(x::Number)
-    error("""factorial(x::Number) has been moved to the package SpecialFunctions.jl.
-        Run `Pkg.add("SpecialFunctions")` to install it, restart Julia,
-        and then run `using SpecialFunctions` to load it.
-        """)
-end
-
-# issue #27093
-@eval Core Main.Base.@deprecate(eval(e), Core.eval(Main, e))
-
-@eval @deprecate $(Symbol("@schedule")) $(Symbol("@async"))
-
-@deprecate atan2(y, x) atan(y, x)
-
-@deprecate_moved eigs "Arpack"
-@deprecate_moved svds "Arpack"
-
-# PR #27711
-function reduce(op, v0, itr; dims=nothing)
-    if dims === nothing
-        depwarn("`reduce(op, v0, itr)` is deprecated, use `reduce(op, itr; init=v0)` instead", :reduce)
-        return reduce(op, itr, init=v0)
-    else # deprecate the old deprecation
-        depwarn("`reduce(op, v0, itr; dims=dims)` is deprecated, use `reduce(op, itr; init=v0, dims=dims)` instead", :reduce)
-        return reduce(op, itr; init=v0, dims=dims)
-    end
-end
-@deprecate foldl(op, v0, itr) foldl(op, itr; init=v0)
-@deprecate foldr(op, v0, itr) foldr(op, itr; init=v0)
-function mapreduce(f, op, v0, itr; dims=nothing)
-    if dims === nothing
-        depwarn("`mapreduce(f, op, v0, itr)` is deprecated, use `mapreduce(f, op, itr; init=v0)` instead", :mapreduce)
-        return mapreduce(f, op, itr; init=v0)
-    else # deprecate the old deprecation
-        depwarn("`mapreduce(f, op, v0, itr; dims=dims)` is deprecated, use `mapreduce(f, op, itr; init=v0, dims=dims)` instead", :mapreduce)
-        return mapreduce(f, op, itr; init=v0, dims=dims)
-    end
-end
-@deprecate mapfoldl(f, op, v0, itr) mapfoldl(f, op, itr; init=v0)
-@deprecate mapfoldr(f, op, v0, itr) mapfoldr(f, op, itr; init=v0)
-
-
-@deprecate startswith(a::Vector{UInt8}, b::Vector{UInt8}) length(a) >= length(b) && view(a, 1:length(b)) == b
-
-# PR #27859
-@deprecate accumulate(op, v0, x::AbstractVector) accumulate(op, x; init=v0)
-@deprecate accumulate!(op, y, v0, x::AbstractVector) accumulate!(op, y, x; init=v0)
-
-# issue 27352
-function print(io::IO, ::Nothing)
-    depwarn("Calling `print` on `nothing` is deprecated; use `show`, `repr`, or custom output instead.", :print)
-    show(io, nothing)
-end
-
-@deprecate indices1 axes1
-@deprecate _length length
-
-# PR #28223
-@deprecate code_llvm_raw(f, types=Tuple) code_llvm(f, types; raw=true)
-
-# PR #28302
-@deprecate realmin floatmin
-@deprecate realmax floatmax
-
-@deprecate sortrows(A::AbstractMatrix; kws...) sortslices(A, dims=1, kws...)
-@deprecate sortcols(A::AbstractMatrix; kws...) sortslices(A, dims=2, kws...)
-
-# PR #28304
-@deprecate nextpow2(x) nextpow(2, x)
-@deprecate prevpow2(x) prevpow(2, x)
-
->>>>>>> e0d9563a
 # END 0.7 deprecations
 
 # BEGIN 1.0 deprecations
