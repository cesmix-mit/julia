--- conflicted
+++ resolved
@@ -939,7 +939,12 @@
 ret =  @macroexpand @.([Int, Number] >: Real)
 @test ret == :([Int, Number] .>: Real)
 
-<<<<<<< HEAD
+# Threw mapany not defined
+p = rand(4,4); r = rand(2,4);
+p0 = copy(p)
+@views @. p[1:2, :] += r
+@test p[1:2, :] ≈ p0[1:2, :] + r
+
 @testset "Issue #28382: inferrability of broadcast with Union eltype" begin
     @test isequal([1, 2] .+ [3.0, missing], [4.0, missing])
     @test Core.Compiler.return_type(broadcast, Tuple{typeof(+), Vector{Int},
@@ -962,11 +967,4 @@
         [(1.0, "a") (2, "a") (3, "a")
          (1.0, "b") (2, "b") (3, "b")
          (1.0, "c") (2, "c") (3, "c")]
-end
-=======
-# Threw mapany not defined
-p = rand(4,4); r = rand(2,4);
-p0 = copy(p)
-@views @. p[1:2, :] += r
-@test p[1:2, :] ≈ p0[1:2, :] + r
->>>>>>> 4f0145b7
+end